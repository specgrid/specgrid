#Reading Grid into memory and grid information

import os
import ConfigParser
import numpy as np
import sqlite3
import numpy as np
import sys
import specgrid
from glob import glob
from pyspec import oned

try:
    import sqlparse
    sqlparse_available = True
except ImportError:
    sqlparse_available = False
    
    
metric_dict = {'lin':lambda x:x,
          'log10': np.log10}

inverse_metric_dict = {'lin':lambda x:x,
                  'log10':lambda x:10**x}

def read_general_config(conf_path='~/.specgrid/specgrid.ini', general_dict={}):
    conf_path = os.path.expanduser(conf_path)
    if not os.path.exists(conf_path):
        raise IOError('Config directory does not exist at %s' % conf_path)

    conf = ConfigParser.ConfigParser()
    conf.read(conf_path)
    
    for item, value in conf.items('general'):
        if item == 'warn_thresh':
            value = int(value) * 1024**2
        general_dict[item] = value
    return general_dict

def read_grid_config(fname, grid_dict={}):
    fname = os.path.expanduser(fname)
    if not os.path.exists(fname):
        raise IOError('No file found at %s' % fname)
    
    conf = ConfigParser.ConfigParser()
    conf.read(fname)
    for grid in conf.sections():
        grid_dict[grid] = {}
        for item, value in conf.items(grid):
            if item == 'datatype':
                if value == 'float64': value = np.float64
                else: raise TypeError('Type %s not supported' % value)
            
            elif item == 'specsize':
                value = int(value)
            
            elif item == 'indexdb' or item == 'datadir':
                value = os.path.expanduser(value)
            
            elif item == 'r':
                value = np.float64(value)
            
            elif item.startswith('default_'):
                try:
                    value = np.float64(value)
                except ValueError:
                    value = value
            
            elif item.startswith('ignore_'):
                value = (value.lower().strip() in ('true', '1'))
                
            grid_dict[grid][item] = value
    return grid_dict

def read_standard_grid_configs(conf_path='~/.specgrid/', grid_dict={}):
    conf_path = os.path.expanduser(conf_path)
    if not os.path.exists(conf_path):
        raise IOError('Config directory does not exist at %s' % conf_path)
    conf = ConfigParser.ConfigParser()
    for fname in glob(os.path.join(conf_path,'*.ini')):
        if 'specgrid.ini' in fname: continue
        print fname
        grid_dict = read_grid_config(fname, grid_dict)
    
    return grid_dict


def read_grid(grid_name, **kwargs):
    """Reading in the spectral grid and creating a specgrid dir
    Parameters:
    -----------
    grid_name: str
        Name of the grid to be read
        
    grid_dict: dict
        Specific grid configuration
    general_dict: dict
        General configuration for all grids,
    
    warn_size: bool
        Warn if requested dataset is above warning threshold. Interactive keypress required
        Threshold can be set in specgrid.ini
        
    ignore: tuple
        ignore the parameter in the select and grid.
        
    normalizer: normalize object
        normalizer object"""
    
    #Readint grid configuration
    
    warn_size = kwargs.pop('warn_size', True)
    grid_dict = kwargs.pop('grid_dict', None)
    general_dict = kwargs.pop('general_dict', None)
    normalizer = kwargs.get('normalizer', None)
    convolver = kwargs.get('convolver', None)
    ignore = kwargs.pop('ignore', ())
    
    if general_dict == None:
        general_dict = read_general_config()
    if grid_dict == None:
        grid_dict = read_standard_grid_configs()
    
    
    #Reading configuration dictionary for specific grid
    config_dict = grid_dict[grid_name]
    defaults = {keyword.replace('default_', '') : config_dict[keyword] for keyword in config_dict if keyword.startswith('default')}
    table_name = config_dict['table']
    conn = sqlite3.connect(config_dict['indexdb'])
    
    #getting parameter names
    param_names = map(str, zip(*conn.execute('pragma table_info(%s)' % table_name).fetchall())[1])
    param_names.remove('id')
    param_names.remove('fname')
    param_values = []
    
    param_dict = {}
    
    for param in param_names:
        #first check if param_exists
        if param in ignore:
            param_dict[param] = 'ignore'
        elif param in kwargs:
            param_dict[param] = kwargs[param]
        elif param in grid_dict[grid_name]:
            param_dict[param] = grid_dict[grid_name][param]
        else:
            print 'ignoring param %s' % param
        
    
  
    
    grid_query_conditions = []

    #now add the limitations
    
    for param_name, param_value in param_dict.items():
        #specifically requesting a None selection on a parameter
                
        if param_value == 'query':
            continue
        
        elif param_value == 'ignore':
            continue
        
        if isinstance(param_value, basestring):
            grid_query_conditions.append("%s='%s'" % (param_name, param_value))
            
            
        elif not np.iterable(param_value):
            grid_query_conditions.append('%s=%s' % (param_name, param_value))
        
        elif len(param_value) == 2:
            
            if param_value.count(None) == 0:
                grid_query_conditions.append('%s between %s and %s' % (param_name, param_value[0], param_value[1]))
                param_dict[param_name] = 'query'
                
            elif param_value.count(None) == 1:
                if param_value[0] == None:
                    grid_query_conditions.append('%s <= %s' % (param_name, param_value[1]))
                elif param_value[1] == None:
                    grid_query_conditions.append('%s >= %s' % (param_name, param_value[0]))
                
                param_dict[param_name] = 'query'
            
            elif param_value.count(None) == 2:
                param_dict[param_name] = 'query'
            
            
        else: raise ValueError('params only support tuple or single numbers')

    requested_param_names = [param_name for param_name in param_dict if param_dict[param_name]=='query']

    grid_query = 'select %s, fname from %s' % (','.join(requested_param_names), table_name)
    
    if len(grid_query_conditions) > 0:
        grid_query += ' where %s' % ' and '.join(grid_query_conditions)
    
    grid_query += ' order by %s' % ','.join(requested_param_names)
    
    
    print 'Constructed database query out of input:\n' + '-'*40 
    if sqlparse_available:
        print sqlparse.format(grid_query, reindent=True, keyword_case='upper')
    else:
        print grid_query
    print '-'*40 + '\n'
    raw_data = conn.execute(grid_query).fetchall()
    requested_params = np.array(zip(*zip(*raw_data)[:-1]))

    fnames = zip(*raw_data)[-1]
    
    grid_points = len(fnames)
    
    if grid_points == 0:
        raise ValueError('Your query did not return any gridpoints. Data requested lies outside grid.')
    
    print "Found %d gridpoints" % grid_points
    data_size = grid_points * config_dict['specsize']
    
    
    
    if data_size < 1024:
        data_size_string = '%d bytes' % data_size
    elif data_size < 1024**2:
        data_size_string = '%.2f kilobytes' % (data_size / 1024.)
    elif data_size < 1024**3:
        data_size_string = '%.2f megabytes' % (data_size / 1024.**2)
    else:
        data_size_string = '%.2f gigabytes' % (data_size / 1024.**3)
    
    print "Loading %s into memory" % data_size_string
    
    
    if data_size > general_dict['warn_thresh'] and warn_size:
        print "WARNING " * 3
        print "Requested data is above specified warning threshold of %.2f MB" % (general_dict['warn_thresh'] / 1024**2)
        if not raw_input('Continue [Y/N]').lower().startswith('y'):
            return
    
    
    #reading metrics
    metric = {}
    inverse_metric = {}
    for key, value in config_dict.items():
        if key.startswith('metric_'):
            metric[key[7:]] = metric_dict[value]
            inverse_metric[key[7:]] = inverse_metric_dict[value]
        
    
    wave = np.fromfile(config_dict['datadir'] + 'wave.npmap')
    fluxes = load_spectra(config_dict, fnames, wave, **kwargs)
    
    
    return specgrid.specgrid(requested_params, fluxes, wave,
                             requested_param_names, normalizer=normalizer, convolver=convolver,
                             metric=metric, inverse_metric=inverse_metric)

def load_spectra(config_dict, fnames, wave, **kwargs):
    
    normalizer = kwargs.get('normalizer', None)
    convolver = kwargs.get('convolver', None)
    interpolate = kwargs.get('interpolate', None)
    
    if normalizer != None:
        normalizer.wave = wave
        
    
    if convolver != None:
        convolver.wave = wave

    if config_dict['datatype'] == np.float64:
        pixel_per_spectrum = config_dict['specsize'] / 8
    else:
        raise ValueError("Datatype %s not implemented for spectra" % config_dict['datatype'])

    #initializing spectral grid
    fluxes = np.empty((len(fnames), pixel_per_spectrum))
    
    print ("Loading spectra")
    for i, fname in enumerate(fnames):
<<<<<<< HEAD
        sys.stdout.write('\rat %.2f %%' % (float(i)/float(len(fnames))))
=======
        sys.stdout.write('\rat %.2f \%' % float(i)/float(len(fnames)))
>>>>>>> 27c139ae
        sys.stdout.flush()
        flux = np.fromfile(config_dict['datadir'] + fname, dtype = config_dict['datatype'])
        
        if convolver is not None:
            flux = convolver.convolve_grid(flux)
        if normalizer is not None:
            flux = normalizer.normalize_grid(flux)
        
        if interpolate is not None:
            np.interp
            
        fluxes[i] = flux
    return fluxes
    
    

class NormRange(object):
        
    def _set_wave(self, wave):
        self._wave = wave
        if self._wave is not None:
            self.calculate_idx()
        
    def _get_wave(self):
        return self._wave
    
    wave = property(_get_wave, _set_wave)
    
    def calculate_idx(self):
        self.min_idx = self.wave.searchsorted(self.norm_range[0])
        self.max_idx = self.wave.searchsorted(self.norm_range[1])
    

    def __init__(self, norm_range, wave=None):
        self.norm_range = norm_range
        
        if wave is not None:
            self._wave = wave
            self.calculate_idx()    
        

    
    def normalize_grid(self, flux):
        norm_factor = np.mean(flux[self.min_idx:self.max_idx])
        return flux / norm_factor
    
    def normalize_spectrum(self, spectrum):
        norm_factor = spectrum[slice(*self.norm_range)].flux.mean()
        return spectrum / norm_factor
    
class NormFit(object):
    def __init__(self,
                 low_rej=2.0,
                 high_rej=3.0,
                 function='legendre',
                 maxiter=3, order=5,
                 mode='normal',
                 mask=None,
                 wave=None):
        self.low_rej = low_rej
        self.high_rej = high_rej
        self.function = function
        self.maxiter = maxiter
        self.order = order
        self.mode = mode
        self.wave = wave
        
    def normalize_grid(self, flux):
        curspec = oned.onedspec(self.wave, flux, mode='waveflux')
        cont = oned.continuum2(curspec,
                        low_rej=self.low_rej,
                        high_rej=self.high_rej,
                        function=self.function,
                        maxiter=self.maxiter,
                        order=self.order,
                        mode=self.mode)
        return (curspec / cont).flux
    
class ConvolveResolution(object):
    def __init__(self, requested_resolution, initial_resolution=np.inf, wave=None):
        self.requested_resolution = requested_resolution
        self.initial_resolution = initial_resolution
    
    def set_wave(self, wave):
        self.wave = wave
    
    def convolve_grid(self, flux):
        tmp_spec = oned.onedspec(self.wave, flux, mode='waveflux')
        convolved_spec = tmp_spec.convolve_profile(self.requested_resolution, self.initial_resolution)
        return convolved_spec.flux<|MERGE_RESOLUTION|>--- conflicted
+++ resolved
@@ -280,11 +280,7 @@
     
     print ("Loading spectra")
     for i, fname in enumerate(fnames):
-<<<<<<< HEAD
-        sys.stdout.write('\rat %.2f %%' % (float(i)/float(len(fnames))))
-=======
-        sys.stdout.write('\rat %.2f \%' % float(i)/float(len(fnames)))
->>>>>>> 27c139ae
+        sys.stdout.write('\rat %d of %d  [%.2f %%]' % (i, len(fnames), float(i)/float(len(fnames))))
         sys.stdout.flush()
         flux = np.fromfile(config_dict['datadir'] + fname, dtype = config_dict['datatype'])
         
